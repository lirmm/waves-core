"""waves_core URL Configuration

"""
from __future__ import unicode_literals

from django.conf import settings
from django.conf.urls import url, include
from django.conf.urls.static import static
from django.contrib import admin
from django.views.generic import TemplateView

# import debug_toolbar
from rest_framework.documentation import include_docs_urls

admin.site.site_title = 'WAVES Administration'

urlpatterns = [
<<<<<<< HEAD
        url(r'^$', TemplateView.as_view(template_name='base_waves.html')),
        url(r'^admin/', admin.site.urls),
        url(r'^wcore/', include('waves.wcore.urls', namespace='wcore')),
        url(r'^waves/', include('waves.front.urls', namespace='wfront')),
        url(r'^api/', include('waves.wcore.api.urls', namespace='wapi'))
    ] + static(settings.MEDIA_URL, document_root=settings.MEDIA_ROOT) \
      + static(settings.STATIC_URL, document_root=settings.STATIC_ROOT)
=======
    url(r'^$', TemplateView.as_view(template_name='base.html')),
    url(r'^admin/', admin.site.urls),
    url(r'^waves/admin/', include('waves.wcore.urls', namespace='wcore')),
    url(r'^waves/api/', include('waves.wcore.api.urls', namespace='wapi')),
    url(r'^api/docs/', include_docs_urls(title='Waves API Documentation', public=True)),
    url(r'^waves/', include('waves.front.urls', namespace='wfront')),
] + static(settings.MEDIA_URL, document_root=settings.MEDIA_ROOT) \
              + static(settings.STATIC_URL, document_root=settings.STATIC_ROOT)
>>>>>>> 847c982a
<|MERGE_RESOLUTION|>--- conflicted
+++ resolved
@@ -15,15 +15,6 @@
 admin.site.site_title = 'WAVES Administration'
 
 urlpatterns = [
-<<<<<<< HEAD
-        url(r'^$', TemplateView.as_view(template_name='base_waves.html')),
-        url(r'^admin/', admin.site.urls),
-        url(r'^wcore/', include('waves.wcore.urls', namespace='wcore')),
-        url(r'^waves/', include('waves.front.urls', namespace='wfront')),
-        url(r'^api/', include('waves.wcore.api.urls', namespace='wapi'))
-    ] + static(settings.MEDIA_URL, document_root=settings.MEDIA_ROOT) \
-      + static(settings.STATIC_URL, document_root=settings.STATIC_ROOT)
-=======
     url(r'^$', TemplateView.as_view(template_name='base.html')),
     url(r'^admin/', admin.site.urls),
     url(r'^waves/admin/', include('waves.wcore.urls', namespace='wcore')),
@@ -31,5 +22,4 @@
     url(r'^api/docs/', include_docs_urls(title='Waves API Documentation', public=True)),
     url(r'^waves/', include('waves.front.urls', namespace='wfront')),
 ] + static(settings.MEDIA_URL, document_root=settings.MEDIA_ROOT) \
-              + static(settings.STATIC_URL, document_root=settings.STATIC_ROOT)
->>>>>>> 847c982a
+              + static(settings.STATIC_URL, document_root=settings.STATIC_ROOT)