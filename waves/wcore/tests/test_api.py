--- conflicted
+++ resolved
@@ -23,11 +23,7 @@
 
 
 class WavesAPITestCase(APITestCase, WavesBaseTestCase):
-<<<<<<< HEAD
-    fixtures = ['waves/wcore/tests/fixtures/services.json']
-=======
     fixtures = ['waves/wcore/tests/fixtures/users.json', 'waves/wcore/tests/fixtures/services.json']
->>>>>>> 847c982a
 
     def setUp(self):
         super(WavesAPITestCase, self).setUp()
@@ -47,23 +43,6 @@
 
 class WavesAPIV1TestCase(WavesAPITestCase):
     def test_api_root(self):
-<<<<<<< HEAD
-        for api_version in ('api_v1', 'api_v2'):
-            api_root = self.client.get(reverse('wapi:' + api_version + ':api-root'))
-            self.assertEqual(api_root.status_code, status.HTTP_200_OK)
-            logger.debug('Results: %s ', api_root.data)
-            self.assertIn('services', api_root.data.keys())
-            self.assertIn('jobs', api_root.data.keys())
-            tool_list = self.client.get(api_root.data['services'], format='json')
-            self.assertIsNotNone(tool_list.data)
-            logger.debug(tool_list.data)
-            for service in tool_list.data:
-                self.assertIn('url', service.keys())
-                logger.debug('ServiceTool url: %s', service['url'])
-                tool_details = self.client.get(service['url'], format='json')
-                logger.debug('ServiceTool: %s', tool_details.data['name'])
-                self.assertIsNotNone(tool_details.data['default_submission_uri'])
-=======
         api_root = self.client.get(reverse('wapi:api_v1:api-root'))
         self.assertEqual(api_root.status_code, status.HTTP_200_OK)
         logger.debug('Results: %s ', api_root.data)
@@ -79,7 +58,6 @@
             tool_details = self.client.get(service['url'], format='json')
             logger.debug('ServiceTool: %s', tool_details.data['name'])
             self.assertIsNotNone(tool_details.data['default_submission_uri'])
->>>>>>> 847c982a
 
     def testHTTPMethods(self):
         # TODO test authorization
@@ -92,61 +70,6 @@
         import random
         import string
         logger.debug('Retrieving service-list from ' + reverse('wapi:api_v2:waves-services-list'))
-<<<<<<< HEAD
-        for api_version in ('api_v1', 'api_v2'):
-            tool_list = self.client.get(reverse('wapi:'+api_version+':waves-services-list'), format="json")
-            self.assertEqual(tool_list.status_code, status.HTTP_200_OK)
-            self.assertIsNotNone(tool_list)
-            logger.debug(tool_list.data)
-            for servicetool in tool_list.data:
-                logger.debug('Creating job submission for %s %s', servicetool['name'], str(servicetool['version']))
-                # for each servicetool retrieve inputs
-                self.assertIsNotNone(servicetool['url'])
-                detail = self.client.get(servicetool['url'])
-                # logger.debug('Details data: %s', detail)
-                tool_data = detail.data
-                self.assertTrue('submissions' in tool_data)
-                i = 0
-                input_datas = {}
-                submissions = tool_data.get('submissions')
-                for submission in submissions:
-                    for job_input in submission['inputs']:
-                        if job_input['type'] == AParam.TYPE_FILE:
-                            i += 1
-                            input_data = create_test_file(job_input['name'], i)
-                            # input_datas[job_input['name']] = input_data.name
-                            logger.debug('file input %s', input_data)
-                        elif job_input['type'] == AParam.TYPE_INT:
-                            input_data = int(random.randint(0, 199))
-                            logger.debug('number input%s', input_data)
-                        elif job_input['type'] == AParam.TYPE_DECIMAL:
-                            input_data = int(random.randint(0, 199))
-                            logger.debug('number input%s', input_data)
-                        elif job_input['type'] == AParam.TYPE_BOOLEAN:
-                            input_data = random.randrange(100) < 50
-                        elif job_input['type'] == AParam.TYPE_TEXT:
-                            input_data = ''.join(random.sample(string.letters, 15))
-                            logger.debug('text input %s', input_data)
-                        elif job_input['type'] == AParam.TYPE_LIST:
-                            input_data = ''.join(random.sample(string.letters, 15))
-                        else:
-                            input_data = ''.join(random.sample(string.letters, 15))
-                            logger.warn('default ???? %s %s', input_data, job_input['type'])
-                        input_datas[job_input['name']] = input_data
-
-                    logger.debug('Data posted %s', input_datas)
-                    logger.debug('To => %s', submission['submission_uri'])
-                    o = urlparse(servicetool['url'])
-                    path = o.path.split('/')
-                    self.client.login(username="api_user",  password="api_user1234")
-                    response = self.client.post(submission['submission_uri'],
-                                                data=input_datas,
-                                                format='multipart')
-                    logger.debug(response)
-                    self.assertEqual(response.status_code, status.HTTP_201_CREATED)
-                    job = Job.objects.all().order_by('-created').first()
-                    logger.debug(job)
-=======
         logger.debug('1 %s service loaded ' % Service.objects.count())
         expected_jobs = 0
         for service in Service.objects.all():
@@ -205,7 +128,6 @@
                 self.assertEqual(response.status_code, status.HTTP_201_CREATED)
                 job = Job.objects.all().order_by('-created').first()
                 logger.debug(job)
->>>>>>> 847c982a
         for job in Job.objects.all():
             logger.debug('Job %s ', job)
             self.assertEqual(job.status, waves.wcore.adaptors.const.JOB_CREATED)
@@ -227,13 +149,6 @@
     def test_get_status(self):
         pass
 
-<<<<<<< HEAD
-    def testPhysicIST(self):
-        url_post = self.client.get(reverse('wapi:api_v2:waves-services-detail',
-                                           kwargs={'api_name': 'physic_ist'}))
-        if url_post.status_code == status.HTTP_200_OK:
-=======
->>>>>>> 847c982a
 
 class WavesAPIV2TestCase(WavesAPITestCase):
     def test_api_root(self):
@@ -323,17 +238,6 @@
                                             format='multipart')
                 logger.debug(response)
                 self.assertEqual(response.status_code, status.HTTP_201_CREATED)
-<<<<<<< HEAD
-                job_details = self.client.get(reverse('wapi:api_v2:waves-jobs-detail',
-                                                      kwargs={'slug': response.data['slug']}))
-
-                self.assertEqual(job_details.status_code, status.HTTP_200_OK)
-                job = Job.objects.get(slug=response.data['slug'])
-                self.assertIsInstance(job, Job)
-                self.assertEqual(job.status, Job.JOB_CREATED)
-        else:
-            self.skipTest("Service physic_ist not available on wapi:api_v2 [status_code:%s]" % url_post.status_code)
-=======
                 job = Job.objects.all().order_by('-created').first()
                 logger.debug(job)
         for job in Job.objects.all():
@@ -356,7 +260,6 @@
 
     def test_get_status(self):
         pass
->>>>>>> 847c982a
 
     def testMissingParam(self):
         response = self.client.get(reverse('wapi:api_v2:waves-services-detail',
