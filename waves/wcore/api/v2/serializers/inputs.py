--- conflicted
+++ resolved
@@ -10,13 +10,8 @@
 
 class AParamSerializer(serializers.ModelSerializer):
     class Meta:
-<<<<<<< HEAD
-        fields = ['when_value', 'label', 'name', 'default', 'api_name', 'type', 'mandatory', 'description', 'multiple', 'edam_formats',
-                  'edam_datas', 'dependents_inputs']
-=======
         fields = ['when_value', 'label', 'default', 'api_name', 'type', 'mandatory', 'description', 'multiple',
                   'edam_formats', 'edam_datas', 'dependents_inputs']
->>>>>>> 847c982a
         model = AParam
 
     mandatory = serializers.NullBooleanField(source='required')
