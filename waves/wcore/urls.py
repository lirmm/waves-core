--- conflicted
+++ resolved
@@ -4,22 +4,12 @@
 from django.contrib.admin.views.decorators import staff_member_required
 
 from waves.wcore.admin.views import *
-<<<<<<< HEAD
-from waves.wcore.views.services import *
-
-# TODO change auth decorators to specific WAVES ones
-urlpatterns = [
-    url(r'^service/(?P<service_id>\d+)/import$', staff_member_required(ServiceParamImportView.as_view()),
-        name="service_import_form"),
-    url(r'^runner/(?P<runner_id>\d+)/import$', staff_member_required(RunnerImportToolView.as_view()),
-=======
 
 # TODO change auth decorators to specific WAVES ones
 urlpatterns = [
     url(r'^service/(?P<pk>\d+)/import/$', staff_member_required(ServiceParamImportView.as_view()),
         name="service_import_form"),
     url(r'^runner/(?P<pk>\d+)/import/$', staff_member_required(RunnerImportToolView.as_view()),
->>>>>>> 847c982a
         name="runner_import_form"),
     url(r'^service/(?P<service_id>\d+)/duplicate$', staff_member_required(ServiceDuplicateView.as_view()),
         name="service_duplicate"),
@@ -37,10 +27,6 @@
         name="runner_test_connection"),
     url(r'^service/(?P<pk>\d+)/preview$', staff_member_required(ServiceModalPreview.as_view()),
         name="service_preview"),
-<<<<<<< HEAD
-    url(r'^submission/(?P<pk>\d+)/preview', staff_member_required(SubmissionFormView.as_view()),
-=======
     url(r'^submission/(?P<pk>\d+)/preview', staff_member_required(ServicePreviewForm.as_view()),
->>>>>>> 847c982a
         name="submission"),
 ]