/**
 * Created by marc on 22/11/16.
 */
(function ($) {
    $(document).ready(function () {
        $('.btn-file :file').on('fileselect', function (event, numFiles, label) {

            var input = $(this).parents('.input-group').find(':text'),
                log = numFiles > 1 ? numFiles + ' files selected' : label;

            if (input.length) {
                input.val(log);
            } else {
                if (log) alert(log);
            }

        });
        $(document).on('change', '.btn-file :file', function () {
            var input = $(this),
                numFiles = input.get(0).files ? input.get(0).files.length : 1,
                label = input.val().replace(/\\/g, '/').replace(/.*\//, '');
            input.trigger('fileselect', [numFiles, label]);
        });

        $(".has_dependent").change(function (elem) {
            /*
              * for each inputs with related_inputs, hide all except the one corresponding
              * to input value
             */
            var dependents = $("[dependent-on='" + $(this).attr("name") + "']");
            var has_dep = $(this).val();
            console.log('Type obj:', $(this).attr('type'));
            if ($(this).attr('type') === 'checkbox' || $(this).attr('type') === 'radio') {
                if ($(this).prop('checked') === true)
                    has_dep = 'True';
                else
                    has_dep = 'False';
                console.log('In Array ', $(this).attr('type'), $(this).val());
            }
            console.log('Event fired ! ' + has_dep);
            dependents.each(function () {
                console.log($(this), $(this).attr('dependent-4-value'), has_dep);
                if ($(this).attr('dependent-4-value') === has_dep) {
                    $('#div_id_' + $(this).attr('name')).removeClass('hid_dep_parameter');
                    $('#tab_pane_' + $(this).attr('name')).removeClass('hid_dep_parameter');
                    $(this).removeAttr('disabled');
                } else {
                    $('#div_id_' + $(this).attr('name')).addClass('hid_dep_parameter');
                    $('#tab_pane_' + $(this).attr('name')).addClass('hid_dep_parameter');
                    $(this).attr('disabled', '');
                }
            });
        });
        var wavesSuccessCallBack = function (response) {
            console.info("You job has been correctly submitted [id:" + response.slug + ']');
        }
        var wavesErrorCallBack = function (error) {
            console.error("Job submission failed " + error.data)
        }
        var submit_form = function (form) {
            return new Promise(function (resolve, reject) {
                var form_data = new FormData(form[0])
                $.ajax({
                    type: 'POST',
                    url: form.attr("action"),
                    processData: false,
                    contentType: false,
                    async: false,
                    cache: false,
                    data: form_data,
<<<<<<< HEAD
                    beforeSend: function (xhr) {
                        xhr.setRequestHeader("X-CSRFToken", csrftoken)
                    },
=======
>>>>>>> 323b7af6
                    success: function (response) {
                        resolve(response)
                    },
                    error: function (error) {
                        reject(error)
                    }
                })
            })
        }
        $("form.submit-ajax").on('submit', function (e) {
            e.preventDefault();
            submit_form($(this)).then(function (response) {
                wavesSuccessCallBack(response)
            }, function (err) {
                wavesErrorCallBack(err);
            })
        });
    })
})(jQuery || django.jQuery);
<|MERGE_RESOLUTION|>--- conflicted
+++ resolved
@@ -68,12 +68,6 @@
                     async: false,
                     cache: false,
                     data: form_data,
-<<<<<<< HEAD
-                    beforeSend: function (xhr) {
-                        xhr.setRequestHeader("X-CSRFToken", csrftoken)
-                    },
-=======
->>>>>>> 323b7af6
                     success: function (response) {
                         resolve(response)
                     },
