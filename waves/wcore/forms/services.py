--- conflicted
+++ resolved
@@ -31,15 +31,10 @@
         user = kwargs.pop('user', None)
         self.request = kwargs.pop('request', None)
         form_action = kwargs.pop('form_action', None)
-        print "form action", form_action
-
         template_pack = kwargs.pop('template_pack', 'bootstrap3')
         submit_ajax = kwargs.pop('submit_ajax', False)
         print "submit ajax ", submit_ajax
-<<<<<<< HEAD
 
-=======
->>>>>>> 323b7af6
         super(ServiceSubmissionForm, self).__init__(*args, **kwargs)
         self.helper = self.get_helper(form_tag=True, template_pack=template_pack)
         init_fields = ['title', 'slug']
@@ -67,7 +62,6 @@
         self.helper.end_layout()
         if form_action:
             self.helper.form_action = form_action
-<<<<<<< HEAD
         if submit_ajax and self.request:
             self.helper.form_action = self.request.build_absolute_uri(
                 reverse('wapi:v2:waves-services-submission-detail',
@@ -75,9 +69,6 @@
                             service_app_name=self.instance.service.api_name,
                             submission_app_name=self.instance.api_name
                         )) + '/jobs')
-=======
-        if submit_ajax:
->>>>>>> 323b7af6
             self.helper.form_class = self.helper.form_class + ' submit-ajax'
 
     def get_helper(self, **helper_args):
