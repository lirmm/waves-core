--- conflicted
+++ resolved
@@ -1,11 +1,7 @@
 """ Service Submission administration classes """
 from __future__ import unicode_literals
 
-<<<<<<< HEAD
-from django.conf import settings
-=======
 from adminsortable2.admin import SortableInlineAdminMixin
->>>>>>> 847c982a
 from django.contrib import admin, messages
 from django.http import HttpResponseRedirect
 from django.utils.safestring import mark_safe
@@ -98,13 +94,6 @@
     fields = ['label', 'file', 'file_input']
     exclude = ['order']
     classes = ('grp-collapse grp-closed', 'collapse')
-
-
-class FileInputSampleAdmin(WavesModelAdmin):
-    model = FileInputSample
-    form = InputSampleForm2
-
-    inlines = [SampleDependentInputInline2, ]
 
 
 class RepeatGroupAdmin(WavesModelAdmin):
@@ -263,5 +252,4 @@
 
 
 admin.site.register(RepeatedGroup, RepeatGroupAdmin)
-admin.site.register(Submission, ServiceSubmissionAdmin)
-admin.site.register(FileInputSample, FileInputSampleAdmin)+admin.site.register(Submission, ServiceSubmissionAdmin)