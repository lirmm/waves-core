"""
WAVES Service models forms
"""
from __future__ import unicode_literals

from django import forms
from django.conf import settings

from waves.wcore.models import get_service_model, get_submission_model
from waves.wcore.models.inputs import *
from waves.wcore.models.runners import Runner
from waves.wcore.models.services import SubmissionOutput, SubmissionExitCode
from waves.wcore.settings import waves_settings as config

Submission = get_submission_model()

Service = get_service_model()

__all__ = ['ServiceForm', 'ImportForm', 'SubmissionInlineForm', 'InputInlineForm', 'SubmissionExitCodeForm',
<<<<<<< HEAD
           'SubmissionOutputForm', 'SampleDepForm', 'InputSampleForm', 'InputSampleForm2', 'SampleDepForm2']
=======
           'SubmissionOutputForm', 'SampleDepForm', 'InputSampleForm', 'SampleDepForm2',
           'ServiceSubmissionForm']
>>>>>>> 847c982a


class SubmissionInlineForm(forms.ModelForm):
    class Meta:
        model = Submission
        fields = ['name', 'availability', 'api_name']

    def __init__(self, *args, **kwargs):
        super(SubmissionInlineForm, self).__init__(*args, **kwargs)

    runner = forms.ModelChoiceField(queryset=Runner.objects.all(),
                                    required=False,
                                    empty_label="----- use service configuration -----",
                                    help_text="Changing value need more configuration")


class ImportForm(forms.Form):
    class Meta:
        model = Runner
        fields = ('name', 'running_services', 'tool')
        # fields = ('name', 'tool')
    """
    Service Import Form
    """
    running_services = forms.ChoiceField()
    tool = forms.ChoiceField()

    def __init__(self, *args, **kwargs):
        self.instance = kwargs.pop('instance')
        super(ImportForm, self).__init__(*args, **kwargs)
        list_service = [(x.pk, x.name) for x in self.instance.running_services]
        list_service.insert(0, (None, 'Create new service'))
        self.fields['tool'] = forms.ChoiceField(
            choices=self.instance.importer.list_services(),
            widget=forms.widgets.Select(attrs={'size': '15', 'style': 'width:100%; height: auto;'}),
            label="Available tools",
            help_text="")
        self.fields['running_services'] = forms.ChoiceField(
            choices=list_service,
            required=False,
            label="Create submission for service")


class ServiceSubmissionForm(forms.ModelForm):
    class Meta:
        model = Submission
        fields = '__all__'

    @property
    def media(self):
        if 'jet' in settings.INSTALLED_APPS:
            js = ('admin/waves/js/submission_jet.js',)
        else:
            js = ('admin/waves/js/submissions.js',)
        return forms.Media(js=js)

    runner = forms.ModelChoiceField(queryset=Runner.objects.all(), empty_label="----- use service configuration -----")


class ServiceForm(forms.ModelForm):
    """
    Service form parameters
    """

    class Meta:
        model = Service
        fields = '__all__'
        widgets = {
            'edam_topics': forms.TextInput(attrs={'size': 50}),
            'edam_operations': forms.TextInput(attrs={'size': 50}),
        }

    def __init__(self, *args, **kwargs):
        super(ServiceForm, self).__init__(*args, **kwargs)
        self.fields['restricted_client'].label = "Restrict access to specified user"
        if not self.fields['created_by'].initial:
            self.fields['created_by'].initial = self.current_user
        if not config.NOTIFY_RESULTS:
            self.fields['email_on'].widget.attrs['disabled'] = 'disabled'
            self.fields['email_on'].help_text = '<span class="warning">Disabled by main configuration</span><br/>' \
                                                + self.fields['email_on'].help_text

    def clean_email_on(self):
        if not config.NOTIFY_RESULTS:
            return self.instance.email_on
        else:
            return self.cleaned_data.get('email_on')


class SampleDepForm(forms.ModelForm):
    def __init__(self, *args, **kwargs):
        super(SampleDepForm, self).__init__(*args, **kwargs)
        self.fields['related_to'].widget.can_delete_related = False
        self.fields['related_to'].widget.can_add_related = False
        self.fields['related_to'].widget.can_change_related = False


class InputInlineForm(forms.ModelForm):
    def __init__(self, *args, **kwargs):
        super(InputInlineForm, self).__init__(*args, **kwargs)
        if isinstance(self.instance, ListParam) or isinstance(self.instance, BooleanParam):
            self.fields['default'] = forms.ChoiceField(choices=self.instance.choices, initial=self.instance.default)
            self.fields['default'].required = False
        if isinstance(self.instance, FileInput):
            self.fields['default'].widget.attrs['readonly'] = True
        if self.instance.parent is not None:
            self.fields['required'].widget.attrs['disabled'] = 'disabled'
            self.fields['required'].widget.attrs['title'] = 'Inputs with dependencies must be optional'


class InputSampleForm(forms.ModelForm):
    class Meta:
        model = FileInputSample
        fields = '__all__'

    def __init__(self, *args, **kwargs):
        super(InputSampleForm, self).__init__(*args, **kwargs)
        self.fields['file_input'].widget.can_delete_related = False
        self.fields['file_input'].widget.can_add_related = False
        self.fields['file_input'].widget.can_change_related = False


class InputSampleModelChoiceField(forms.ModelChoiceField):
    def label_from_instance(self, obj):
        return '(%s - %s) %s' % (obj.submission.service.name, obj.submission.name, obj)


<<<<<<< HEAD
class InputSampleForm2(forms.ModelForm):
    file_input = InputSampleModelChoiceField(queryset=FileInput.objects.all())

    class Meta:
        model = FileInputSample
        fields = '__all__'


class SampleDepForm2(forms.ModelForm):
    related_to = InputSampleModelChoiceField(queryset=AParam.objects.not_instance_of(FileInput))

    def __init__(self, *args, **kwargs):
        super(SampleDepForm2, self).__init__(*args, **kwargs)
=======
def get_related_to():
    return AParam.objects.not_instance_of(FileInput)


class SampleDepForm2(forms.ModelForm):
    related_to = InputSampleModelChoiceField(queryset=None)

    def __init__(self, *args, **kwargs):
        super(SampleDepForm2, self).__init__(*args, **kwargs)
        self.fields['related_to'].queryset = AParam.objects.not_instance_of(FileInput)
>>>>>>> 847c982a
        self.fields['file_input'].widget.can_delete_related = False
        self.fields['file_input'].widget.can_add_related = False
        self.fields['file_input'].widget.can_change_related = False
        self.fields['related_to'].widget.can_delete_related = False
        self.fields['related_to'].widget.can_add_related = False
        self.fields['related_to'].widget.can_change_related = False


class SubmissionOutputForm(forms.ModelForm):
    class Meta:
        model = SubmissionOutput
        fields = '__all__'

    def clean(self):
        cleaned_data = super(SubmissionOutputForm, self).clean()
        pattern = cleaned_data.get('file_pattern', None)
        from_input = cleaned_data.get('from_input', None)
        if pattern and '%s' in pattern:
            if from_input is None:
                raise forms.ValidationError('If setting a file pattern, you must choose a source input')


class SubmissionExitCodeForm(forms.ModelForm):
    class Meta:
        model = SubmissionExitCode
        fields = '__all__'<|MERGE_RESOLUTION|>--- conflicted
+++ resolved
@@ -17,12 +17,8 @@
 Service = get_service_model()
 
 __all__ = ['ServiceForm', 'ImportForm', 'SubmissionInlineForm', 'InputInlineForm', 'SubmissionExitCodeForm',
-<<<<<<< HEAD
-           'SubmissionOutputForm', 'SampleDepForm', 'InputSampleForm', 'InputSampleForm2', 'SampleDepForm2']
-=======
            'SubmissionOutputForm', 'SampleDepForm', 'InputSampleForm', 'SampleDepForm2',
            'ServiceSubmissionForm']
->>>>>>> 847c982a
 
 
 class SubmissionInlineForm(forms.ModelForm):
@@ -150,21 +146,6 @@
         return '(%s - %s) %s' % (obj.submission.service.name, obj.submission.name, obj)
 
 
-<<<<<<< HEAD
-class InputSampleForm2(forms.ModelForm):
-    file_input = InputSampleModelChoiceField(queryset=FileInput.objects.all())
-
-    class Meta:
-        model = FileInputSample
-        fields = '__all__'
-
-
-class SampleDepForm2(forms.ModelForm):
-    related_to = InputSampleModelChoiceField(queryset=AParam.objects.not_instance_of(FileInput))
-
-    def __init__(self, *args, **kwargs):
-        super(SampleDepForm2, self).__init__(*args, **kwargs)
-=======
 def get_related_to():
     return AParam.objects.not_instance_of(FileInput)
 
@@ -175,7 +156,6 @@
     def __init__(self, *args, **kwargs):
         super(SampleDepForm2, self).__init__(*args, **kwargs)
         self.fields['related_to'].queryset = AParam.objects.not_instance_of(FileInput)
->>>>>>> 847c982a
         self.fields['file_input'].widget.can_delete_related = False
         self.fields['file_input'].widget.can_add_related = False
         self.fields['file_input'].widget.can_change_related = False
